--- conflicted
+++ resolved
@@ -25,15 +25,9 @@
 /// a value between 0 and 1000 e.g. `Quality(532)` matches the quality
 /// `q=0.532`.
 ///
-<<<<<<< HEAD
-/// [RFC7231 Section 5.3.1](https://tools.ietf.org/html/rfc7231#section-5.3.1)
-/// gives more information on quality values in HTTP header fields.
-#[derive(Debug, Copy, Clone, PartialEq, Eq, PartialOrd, Ord)]
-=======
 /// [RFC 7231 §5.3.1](https://datatracker.ietf.org/doc/html/rfc7231#section-5.3.1) gives more
 /// information on quality values in HTTP header fields.
-#[derive(Copy, Clone, Debug, PartialEq, Eq, PartialOrd, Ord)]
->>>>>>> 075d871e
+#[derive(Debug, Copy, Clone, PartialEq, Eq, PartialOrd, Ord)]
 pub struct Quality(u16);
 
 impl Quality {
@@ -84,15 +78,10 @@
     }
 }
 
-<<<<<<< HEAD
-/// Represents an item with a quality value as defined in
-/// [RFC 7231](https://tools.ietf.org/html/rfc7231#section-5.3.1).
-#[derive(Debug, Clone, PartialEq, Eq)]
-=======
 /// Represents an item with a quality value as defined
 /// in [RFC 7231 §5.3.1](https://datatracker.ietf.org/doc/html/rfc7231#section-5.3.1).
 #[derive(Clone, PartialEq, Debug)]
->>>>>>> 075d871e
+#[derive(Debug, Clone, PartialEq, Eq)]
 pub struct QualityItem<T> {
     /// The wrapped contents of the field.
     pub item: T,
