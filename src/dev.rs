//! Lower-level types and re-exports.
//!
//! Most users will not have to interact with the types in this module, but it is useful for those
//! writing extractors, middleware, libraries, or interacting with the service API directly.

pub use crate::config::{AppConfig, AppService};
#[doc(hidden)]
pub use crate::handler::Handler;
pub use crate::info::{ConnectionInfo, PeerAddr};
pub use crate::rmap::ResourceMap;
pub use crate::service::{HttpServiceFactory, ServiceRequest, ServiceResponse, WebService};

pub use crate::types::form::UrlEncoded;
pub use crate::types::json::JsonBody;
pub use crate::types::readlines::Readlines;

<<<<<<< HEAD
pub use actix_http::body::{AnyBody, Body, BodySize, MessageBody, ResponseBody, SizedStream};

#[cfg(feature = "__compress")]
pub use actix_http::encoding::Decoder as Decompress;
pub use actix_http::{
    CloneableExtensions, Extensions, Payload, PayloadStream, RequestHead, ResponseHead,
};
=======
pub use actix_http::{Extensions, Payload, PayloadStream, RequestHead, Response, ResponseHead};
>>>>>>> 59be0c65
pub use actix_router::{Path, ResourceDef, ResourcePath, Url};
pub use actix_server::{Server, ServerHandle};
pub use actix_service::{
    always_ready, fn_factory, fn_service, forward_ready, Service, ServiceFactory, Transform,
};

#[cfg(feature = "__compress")]
pub use actix_http::encoding::Decoder as Decompress;

use crate::http::header::ContentEncoding;

use actix_router::Patterns;

pub(crate) fn ensure_leading_slash(mut patterns: Patterns) -> Patterns {
    match &mut patterns {
        Patterns::Single(pat) => {
            if !pat.is_empty() && !pat.starts_with('/') {
                pat.insert(0, '/');
            };
        }
        Patterns::List(pats) => {
            for pat in pats {
                if !pat.is_empty() && !pat.starts_with('/') {
                    pat.insert(0, '/');
                };
            }
        }
    }

    patterns
}
struct Enc(ContentEncoding);

/// Helper trait that allows to set specific encoding for response.
pub trait BodyEncoding {
    /// Get content encoding
    fn get_encoding(&self) -> Option<ContentEncoding>;

    /// Set content encoding
    ///
    /// Must be used with [`crate::middleware::Compress`] to take effect.
    fn encoding(&mut self, encoding: ContentEncoding) -> &mut Self;
}

impl BodyEncoding for actix_http::ResponseBuilder {
    fn get_encoding(&self) -> Option<ContentEncoding> {
        self.extensions().get::<Enc>().map(|enc| enc.0)
    }

    fn encoding(&mut self, encoding: ContentEncoding) -> &mut Self {
        self.extensions_mut().insert(Enc(encoding));
        self
    }
}

impl<B> BodyEncoding for actix_http::Response<B> {
    fn get_encoding(&self) -> Option<ContentEncoding> {
        self.extensions().get::<Enc>().map(|enc| enc.0)
    }

    fn encoding(&mut self, encoding: ContentEncoding) -> &mut Self {
        self.extensions_mut().insert(Enc(encoding));
        self
    }
}

impl BodyEncoding for crate::HttpResponseBuilder {
    fn get_encoding(&self) -> Option<ContentEncoding> {
        self.extensions().get::<Enc>().map(|enc| enc.0)
    }

    fn encoding(&mut self, encoding: ContentEncoding) -> &mut Self {
        self.extensions_mut().insert(Enc(encoding));
        self
    }
}

impl<B> BodyEncoding for crate::HttpResponse<B> {
    fn get_encoding(&self) -> Option<ContentEncoding> {
        self.extensions().get::<Enc>().map(|enc| enc.0)
    }

    fn encoding(&mut self, encoding: ContentEncoding) -> &mut Self {
        self.extensions_mut().insert(Enc(encoding));
        self
    }
}

// TODO: remove this if it doesn't appear to be needed

#[allow(dead_code)]
#[derive(Debug)]
pub(crate) enum AnyBody {
    None,
    Full { body: crate::web::Bytes },
    Boxed { body: actix_http::body::BoxBody },
}

impl crate::body::MessageBody for AnyBody {
    type Error = crate::BoxError;

    /// Body size hint.
    fn size(&self) -> crate::body::BodySize {
        match self {
            AnyBody::None => crate::body::BodySize::None,
            AnyBody::Full { body } => body.size(),
            AnyBody::Boxed { body } => body.size(),
        }
    }

    /// Attempt to pull out the next chunk of body bytes.
    fn poll_next(
        self: std::pin::Pin<&mut Self>,
        cx: &mut std::task::Context<'_>,
    ) -> std::task::Poll<Option<Result<crate::web::Bytes, Self::Error>>> {
        match self.get_mut() {
            AnyBody::None => std::task::Poll::Ready(None),
            AnyBody::Full { body } => {
                let bytes = std::mem::take(body);
                std::task::Poll::Ready(Some(Ok(bytes)))
            }
            AnyBody::Boxed { body } => body.as_pin_mut().poll_next(cx),
        }
    }
}<|MERGE_RESOLUTION|>--- conflicted
+++ resolved
@@ -14,17 +14,10 @@
 pub use crate::types::json::JsonBody;
 pub use crate::types::readlines::Readlines;
 
-<<<<<<< HEAD
-pub use actix_http::body::{AnyBody, Body, BodySize, MessageBody, ResponseBody, SizedStream};
-
-#[cfg(feature = "__compress")]
-pub use actix_http::encoding::Decoder as Decompress;
 pub use actix_http::{
-    CloneableExtensions, Extensions, Payload, PayloadStream, RequestHead, ResponseHead,
+    CloneableExtensions, Extensions, Payload, PayloadStream, RequestHead, Response,
+    ResponseHead,
 };
-=======
-pub use actix_http::{Extensions, Payload, PayloadStream, RequestHead, Response, ResponseHead};
->>>>>>> 59be0c65
 pub use actix_router::{Path, ResourceDef, ResourcePath, Url};
 pub use actix_server::{Server, ServerHandle};
 pub use actix_service::{
